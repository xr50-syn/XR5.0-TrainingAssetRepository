--- conflicted
+++ resolved
@@ -2,12 +2,6 @@
 using System.Collections.Generic;
 using System.Linq;
 using System.Net.Http;
-<<<<<<< HEAD
-=======
-using System.Net.Http.Headers;
-using System.Security.Policy;
-using System.Text;
->>>>>>> d319f812
 using System.Diagnostics;
 using System.Threading.Tasks;
 using Microsoft.AspNetCore.Http;
@@ -120,11 +114,7 @@
             string password = admin.Password;
             string webdav_base = _configuration.GetValue<string>("OwncloudSettings:BaseWebDAV");
             // Createe root dir for the Training
-<<<<<<< HEAD
             string cmd="curl";
-=======
-	    string cmd="curl";
->>>>>>> d319f812
             string Arg= $"-X MKCOL -u {username}:{password} \"{webdav_base}/{XR50App.OwncloudDirectory}/{Training.TrainingName}/{resourceManagement.OwncloudFileName}\"";
             // Create root dir for the App
             Console.WriteLine("Ececuting command:" + cmd + " " + Arg);
@@ -143,17 +133,11 @@
                 process.WaitForExit();
                 Console.WriteLine("Output: " + output);
                 Console.WriteLine("Error: " + error);
-<<<<<<< HEAD
             } 
             Training.ResourceList.Add(resourceManagement);
             
             _xr50TrainingContext.SaveChanges();
             return CreatedAtAction("PostResourceManagement", resourceManagement);
-=======
-            }
-
-            return CreatedAtAction("PostResourceManagement", new {resourceManagement.ResourceName }, resourceManagement);
->>>>>>> d319f812
         }
 
         // DELETE: api/ResourceManagements/5
