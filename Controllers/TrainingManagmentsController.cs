﻿using System;
using System.Collections.Generic;
using System.Linq;
using System.Net.Http;
using System.Net.Http.Headers;
using System.Security.Policy;
using System.Text;
using System.Diagnostics;
using System.Threading.Tasks;
using Microsoft.AspNetCore.Http;
using Microsoft.AspNetCore.Mvc;
using Microsoft.EntityFrameworkCore;
using Microsoft.Extensions.Hosting;
using Microsoft.Extensions.Configuration;
using Newtonsoft.Json.Linq;
using XR5_0TrainingRepo.Models;

namespace XR5_0TrainingRepo.Controllers
{
    [Route("/xr50/training-repo/training-management/[controller]")]
    [ApiController]
    public class TrainingController : ControllerBase
    {
        private readonly TrainingContext _context;
        private readonly XR50AppContext _XR50AppContext;
        private readonly UserContext _userContext;
        private readonly HttpClient _httpClient;
        private readonly IConfiguration _configuration;
        public TrainingController(TrainingContext context, XR50AppContext XR50AppContext, UserContext UserManagementContext, HttpClient httpClient, IConfiguration configuration)
        {
            _context = context;
            _XR50AppContext = XR50AppContext;
            _userContext = UserManagementContext;   
            _httpClient = httpClient;
            _configuration = configuration; 
        }

        // GET: api/Training
        [HttpGet]
        public async Task<ActionResult<IEnumerable<TrainingModule>>> GetTraining()
        {
            return await _context.Trainings.ToListAsync();
        }

        // GET: api/Training/5
        [HttpGet("{TrainingName}")]
        public async Task<ActionResult<TrainingModule>> GetTraining(long TrainingName)
        {
            var Training = await _context.Trainings.FindAsync(TrainingName);

            if (Training == null)
            {
                return NotFound();
            }

            return Training;
        }

        // PUT: api/Training/5 
        // To protect from overposting attacks, see https://go.microsoft.com/fwlink/?linkid=2123754
        [HttpPut("{TrainingName}")]
        public async Task<IActionResult> PutTraining(string TrainingName, TrainingModule Training)
        {
            if (!TrainingName.Equals(Training.TrainingName))
            {
                return BadRequest();
            }

            _context.Entry(Training).State = EntityState.Modified;

            try
            {
                await _context.SaveChangesAsync();
            }
            catch (DbUpdateConcurrencyException)
            {
                if (!TrainingExists(TrainingName))
                {
                    return NotFound();
                }
                else
                {
                    throw;
                }
            }

            return NoContent();
        }

        // POST: api/Training
        // To protect from overposting attacks, see https://go.microsoft.com/fwlink/?linkid=2123754
        [HttpPost]
        public async Task<ActionResult<TrainingModule>> PostTraining(TrainingModule Training)
        {
            var XR50App = await _XR50AppContext.Apps.FindAsync(Training.AppName);
            if (XR50App == null)
            {
                return NotFound($"App {Training.AppName}");
            }
            var admin = await _userContext.Users.FindAsync(XR50App.AdminName);
            if (admin ==null) 
            {
                return NotFound($"Admin user for {Training.AppName}");
            }
           
                
            
            _context.Trainings.Add(Training);
            await _context.SaveChangesAsync();

            string username = admin.UserName;
            string password = admin.Password;
            string webdav_base = _configuration.GetValue<string>("OwncloudSettings:BaseWebDAV");
            // Createe root dir for the Training
	    string cmd="curl";
            string Arg= $"-X MKCOL -u {username}:{password} \"{webdav_base}/{XR50App.OwncloudDirectory}/{Training.TrainingName}\"";
            Console.WriteLine("Ececuting command:" + cmd + " " + Arg);
            var startInfo = new ProcessStartInfo
            {
                FileName = cmd,
                Arguments = Arg,
                UseShellExecute = false,
                RedirectStandardOutput = true,
                RedirectStandardError = true
            };
            using (var process = Process.Start(startInfo))
            {
                string output = process.StandardOutput.ReadToEnd();
                string error = process.StandardError.ReadToEnd();
                process.WaitForExit();
                Console.WriteLine("Output: " + output);
                Console.WriteLine("Error: " + error);
            }
<<<<<<< HEAD
            return CreatedAtAction("PostTraining", Training);
=======

            return CreatedAtAction("PostTraining", new { Training.TrainingName });
>>>>>>> d319f812
        }

        // DELETE: api/Training/5
        [HttpDelete("{TrainingName}")]
        public async Task<IActionResult> DeleteTraining(string TrainingName)
        {
            var Training = await _context.Trainings.FindAsync(TrainingName);
            if (Training == null)
            {
                return NotFound();
            }

            _context.Trainings.Remove(Training);
            await _context.SaveChangesAsync();

            var XR50App = await _XR50AppContext.Apps.FindAsync(Training.AppName);
            if (XR50App == null)
            {
                return NotFound();
            }
            var admin = await _userContext.Users.FindAsync(XR50App.AdminName);
            if (admin == null)
            {
                return NotFound($"Admin user for {Training.AppName}");
            }
            string username = admin.UserName;
            string password = admin.Password;
            string uri_base = _configuration.GetValue<string>("OwncloudSettings:BaseAPI");
            string uri_path = _configuration.GetValue<string>("OwncloudSettings:GroupManagementPath");
            string webdav_base = _configuration.GetValue<string>("OwncloudSettings:BaseWebDAV");
            // Createe root dir for the Training
	    string cmd= "curl";
            string Arg=  $"-X DELETE -u {username}:{password} \"{webdav_base}/{XR50App.OwncloudDirectory}/{Training.TrainingName}\"";
            Console.WriteLine("Executing command: " + cmd + " " + Arg);
            var startInfo = new ProcessStartInfo
            {                                                                                                                           FileName = cmd,
                Arguments = Arg,
                UseShellExecute = false,
                RedirectStandardOutput = true,
                RedirectStandardError = true
            };
            using (var process = Process.Start(startInfo))
            {
                string output = process.StandardOutput.ReadToEnd();
                string error = process.StandardError.ReadToEnd();
                process.WaitForExit();
                Console.WriteLine("Output: " + output);
                Console.WriteLine("Error: " + error);
            }
            return NoContent();
        }

        private bool TrainingExists(string TrainingName)
        {
            return _context.Trainings.Any(e => e.TrainingName.Equals(TrainingName));
        }
    }
}<|MERGE_RESOLUTION|>--- conflicted
+++ resolved
@@ -131,12 +131,7 @@
                 Console.WriteLine("Output: " + output);
                 Console.WriteLine("Error: " + error);
             }
-<<<<<<< HEAD
             return CreatedAtAction("PostTraining", Training);
-=======
-
-            return CreatedAtAction("PostTraining", new { Training.TrainingName });
->>>>>>> d319f812
         }
 
         // DELETE: api/Training/5
