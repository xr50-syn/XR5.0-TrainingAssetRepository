version: '3.8'

volumes:
  repodb_mysql:
    driver: local
  owncloud_files:
    driver: local
  owncloud_mysql:
    driver: local
  owncloud_redis:
    driver: local


services:
  mariadb:
    image: mariadb:10.11 # minimum required ownCloud version is 10.9
    container_name: mariadb
    ports:
      - "3306:3306"
    restart: always
    environment:
      MYSQL_ROOT_PASSWORD: ${XR50_OWNCLOUD_DB_PASSWORD}
      MYSQL_USER: ${XR50_OWNCLOUD_DB_USER}
      MYSQL_PASSWORD: ${XR50_OWNCLOUD_DB_PASSWORD}
      MYSQL_DATABASE: owncloud
      MARIADB_AUTO_UPGRADE: 1
      XR50_REPO_DB_NAME: ${XR50_REPO_DB_NAME}
      XR50_REPO_DB_USER: ${XR50_REPO_DB_USER}
      XR50_REPO_DB_PASSWORD: ${XR50_REPO_DB_PASSWORD}
    command: ["--max-allowed-packet=128M", "--innodb-log-file-size=64M"]
    healthcheck:
      test: ["CMD", "mysqladmin", "ping", "-u", "${XR50_OWNCLOUD_DB_USER}", "--password=${XR50_OWNCLOUD_DB_PASSWORD}"]
      interval: 10s
      timeout: 5s
      retries: 5
    volumes:
      - repodb_mysql:/var/lib/mysql
      - ./db-init-scripts:/docker-entrypoint-initdb.d/ # Mount custom scripts for DB initialization
      
  training-repo:
    container_name: training-repo
    image: training-repo-image
    depends_on:
      mariadb:
        condition: service_healthy
      owncloud:
        condition: service_healthy
    build:
      context: .
      dockerfile: Dockerfile
    environment:
      ASPNETCORE_ENVIRONMENT: Development
      XR50_REPO_DB_USER: ${XR50_REPO_DB_USER}
      XR50_REPO_DB_PASSWORD: ${XR50_REPO_DB_PASSWORD}
      XR50_REPO_DB_NAME: ${XR50_REPO_DB_NAME}
      OwncloudSettings__BaseAPI: http://owncloud:8080
      OwncloudSettings__BaseWebDAV: http://owncloud:8080/remote.php/webdav
      OwncloudSettings__Admin: ${XR50_OWNCLOUD_ADMIN_USER}
      OwncloudSettings__Password: ${XR50_OWNCLOUD_ADMIN_PASSWORD}
      ConnectionStrings__DefaultConnection: server=mariadb;port=3306;database=${XR50_REPO_DB_NAME};user=${XR50_REPO_DB_USER};password=${XR50_REPO_DB_PASSWORD};
    ports:
<<<<<<< HEAD
=======
      - "17296:17296"
>>>>>>> ad508f3c
      - "5286:5286"
      - "7069:7069"
  
  owncloud:
    image: owncloud/server:10.15
    container_name: owncloud_server
    restart: always
    ports:
      - 8080:8080
    depends_on:
      - mariadb
      - owncloud_redis
    environment:
      - OWNCLOUD_DOMAIN=localhost:8080
      - OWNCLOUD_TRUSTED_DOMAINS=${XR50_OWNCLOUD_TRUSTED_DOMAINS}
      - OWNCLOUD_DB_TYPE=mysql
      - OWNCLOUD_DB_NAME=owncloud
      - OWNCLOUD_DB_USERNAME=${XR50_OWNCLOUD_DB_USER}
      - OWNCLOUD_DB_PASSWORD=${XR50_OWNCLOUD_DB_PASSWORD}
      - OWNCLOUD_DB_HOST=mariadb
      - OWNCLOUD_ADMIN_USERNAME=${XR50_OWNCLOUD_ADMIN_USER}
      - OWNCLOUD_ADMIN_PASSWORD=${XR50_OWNCLOUD_ADMIN_PASSWORD}
      - OWNCLOUD_MYSQL_UTF8MB4=true
      - OWNCLOUD_REDIS_ENABLED=true
      - OWNCLOUD_REDIS_HOST=owncloud_redis
    healthcheck:
      test: ["CMD", "/usr/bin/healthcheck"]
      interval: 30s
      timeout: 10s
      retries: 5
    volumes:
      - owncloud_files:/mnt/data

  owncloud_redis:
    image: redis:6
    container_name: owncloud_redis
    restart: always
    command: ["--databases", "1"]
    healthcheck:
      test: ["CMD", "redis-cli", "ping"]
      interval: 10s
      timeout: 5s
      retries: 5
    volumes:
      - owncloud_redis:/data
  <|MERGE_RESOLUTION|>--- conflicted
+++ resolved
@@ -8,6 +8,8 @@
   owncloud_mysql:
     driver: local
   owncloud_redis:
+    driver: local
+  db_migrations:
     driver: local
 
 
@@ -59,12 +61,10 @@
       OwncloudSettings__Password: ${XR50_OWNCLOUD_ADMIN_PASSWORD}
       ConnectionStrings__DefaultConnection: server=mariadb;port=3306;database=${XR50_REPO_DB_NAME};user=${XR50_REPO_DB_USER};password=${XR50_REPO_DB_PASSWORD};
     ports:
-<<<<<<< HEAD
-=======
-      - "17296:17296"
->>>>>>> ad508f3c
       - "5286:5286"
       - "7069:7069"
+    volumes:
+      - db_migrations:/App/Migrations
   
   owncloud:
     image: owncloud/server:10.15
