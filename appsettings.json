--- conflicted
+++ resolved
@@ -10,11 +10,5 @@
       "Default":"Information",
       "Microsoft.AspNetCore":"Warning"
     }
-<<<<<<< HEAD
-=======
-  },
-  "ConnectionStrings":{
-    "DefaultConnection":"server=db;port=3306;database=XR50Repo_debug;user=root;password=!@m!nL0v3W!th3mm13"
->>>>>>> ad508f3c
   }
 }